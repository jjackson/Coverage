--- conflicted
+++ resolved
@@ -22,7 +22,29 @@
         "WHERE opportunity_opportunity.id IN (516,517,531,539,566,575,601,603);"
     ),
 
-<<<<<<< HEAD
+    "services_only_sql": (
+        "SELECT "
+        "opportunity_uservisit.id as visit_id, "
+        "opportunity_opportunity.name as opportunity_name, "
+        "user_id AS flw_id, "
+        "users_user.name AS flw_name, "
+        "visit_date, "
+        "opportunity_id, "
+        "status, "
+        "form_json -> 'form' ->> 'du_name' AS du_name, "
+        "SPLIT_PART(form_json -> 'metadata' ->> 'location', ' ', 1) AS lattitude, "
+        "SPLIT_PART(form_json -> 'metadata' ->> 'location', ' ', 2) AS longitude, "
+        "SPLIT_PART(form_json -> 'metadata' ->> 'location', ' ', 3) AS elevation_in_m, "
+        "SPLIT_PART(form_json -> 'metadata' ->> 'location', ' ', 4) AS accuracy_in_m, "
+        "flagged, "
+        "flag_reason, "
+        "form_json -> 'form' -> 'case' ->> '@user_id' AS cchq_user_owner_id "
+        "FROM public.opportunity_uservisit "
+        "LEFT JOIN opportunity_opportunity ON opportunity_opportunity.id = opportunity_uservisit.opportunity_id "
+        "LEFT JOIN users_user ON users_user.id = opportunity_uservisit.user_id "
+        "WHERE opportunity_opportunity.id IN (595);"
+    ),
+
     "kmc_visit_query": """SELECT 
     opportunity_uservisit.id as visit_id,
     opportunity_opportunity.name as opportunity_name,
@@ -128,53 +150,4 @@
 AND oo.is_test = 'false'
 GROUP BY uv.user_id, cchq_user_id
 ORDER BY opportunity_name, flw_name;"""
-=======
-    "services_only_sql": (
-        "SELECT "
-        "opportunity_uservisit.id as visit_id, "
-        "opportunity_opportunity.name as opportunity_name, "
-        "user_id AS flw_id, "
-        "users_user.name AS flw_name, "
-        "visit_date, "
-        "opportunity_id, "
-        "status, "
-        "form_json -> 'form' ->> 'du_name' AS du_name, "
-        "SPLIT_PART(form_json -> 'metadata' ->> 'location', ' ', 1) AS lattitude, "
-        "SPLIT_PART(form_json -> 'metadata' ->> 'location', ' ', 2) AS longitude, "
-        "SPLIT_PART(form_json -> 'metadata' ->> 'location', ' ', 3) AS elevation_in_m, "
-        "SPLIT_PART(form_json -> 'metadata' ->> 'location', ' ', 4) AS accuracy_in_m, "
-        "flagged, "
-        "flag_reason, "
-        "form_json -> 'form' -> 'case' ->> '@user_id' AS cchq_user_owner_id "
-        "FROM public.opportunity_uservisit "
-        "LEFT JOIN opportunity_opportunity ON opportunity_opportunity.id = opportunity_uservisit.opportunity_id "
-        "LEFT JOIN users_user ON users_user.id = opportunity_uservisit.user_id "
-        "WHERE opportunity_opportunity.id IN (595);"
-    ),
-
-    "kmc_visit_query": (
-        "SELECT "
-        "opportunity_uservisit.id as visit_id, "
-        "opportunity_opportunity.name as opportunity_name, "
-        "user_id AS flw_id, "
-        "users_user.name AS flw_name, "
-        "visit_date, "
-        "opportunity_id, "
-        "status, "
-        "SPLIT_PART(form_json -> 'metadata' ->> 'location', ' ', 1) AS latitude, "
-        "SPLIT_PART(form_json -> 'metadata' ->> 'location', ' ', 2) AS longitude, "
-        "SPLIT_PART(form_json -> 'metadata' ->> 'location', ' ', 3) AS elevation_in_m, "
-        "SPLIT_PART(form_json -> 'metadata' ->> 'location', ' ', 4) AS accuracy_in_m, "
-        "flagged, "
-        "flag_reason, "
-        "form_json -> 'form' -> 'cluster_update_block' -> 'update_cluster_case' -> 'case' ->> '@user_id' AS cchq_user_owner_id, "
-        "form_json -> 'form' ->> 'kmc_beneficiary_case_id' AS \"case_id\", "
-        "form_json -> 'form' -> 'anthropometric' ->> 'child_weight_visit' as \"child_weight_visit\", "
-        "form_json "
-        "FROM public.opportunity_uservisit "
-        "LEFT JOIN opportunity_opportunity ON opportunity_opportunity.id = opportunity_uservisit.opportunity_id "
-        "LEFT JOIN users_user ON users_user.id = opportunity_uservisit.user_id "
-        "WHERE opportunity_opportunity.id IN (524)"
-    )
->>>>>>> fdb79346
 }